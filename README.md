--- conflicted
+++ resolved
@@ -71,35 +71,20 @@
 
 fn main() -> Result<(), ErnError> {
     // Create an ERN
-<<<<<<< HEAD
     let ern: Ern<UnixTime> = ErnBuilder::new()
         .with::<Domain>("custom-domain")?
         .with::<Category>("service")?
         .with::<Account>("user123")?
         .with::<Root<UnixTime>>("resource")?
         .with::<Part>("subresource")?
-=======
-    let ern: Ern = ErnBuilder::new()
-        .with::<Domain>("acton-internal")?
-        .with::<Category>("hr")?
-        .with::<Account>("company123")?
-        .with::<Root>("employees")?
-        .with::<Part>("department_a")?
-        .with::<Part>("team1")?
->>>>>>> 7ec5981e
         .build()?;
 
     // Convert ERN to string
     println!("ERN: {}", ern);
 
     // Parse an ERN string
-<<<<<<< HEAD
     let ern_str = "ern:custom-domain:service:user123:resource/subresource";
     let parsed_ern: Ern<UnixTime> = ErnParser::new(ern_str).parse()?;
-=======
-    let ern_str = "ern:acton-internal:hr:company123:employees/department_a/team1";
-    let parsed_ern: Ern = ErnParser::new(ern_str).parse()?;
->>>>>>> 7ec5981e
 
     assert_eq!(ern, parsed_ern);
 
@@ -211,14 +196,8 @@
 
 fn create_erns_with_different_id_types() -> Result<(), ErnError> {
     let sha1_ern: Ern<SHA1Name> = Ern::with_root("sha1_root")?;
-<<<<<<< HEAD
     let timestamp_ern: Ern<Timestamp> = Ern::with_root("timestamp_root")?;
     let unix_time_ern: Ern<UnixTime> = Ern::with_root("unix_time_root")?;
-=======
-    let timestamp_ern: Ern = Ern::with_root("timestamp_root")?;
-    let unix_time_ern: Ern = Ern::with_root("unix_time_root")?;
-    let user_defined_ern: Ern<UserDefined> = Ern::with_root("user_defined_root")?;
->>>>>>> 7ec5981e
 
     Ok(())
 }
