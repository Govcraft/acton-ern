use std::convert::Infallible;

// Merged ErnBuilderError and ErnParseError into ErnError
#[derive(Debug, thiserror::Error, PartialEq)]
pub enum ErnError {
    #[error("Failed to parse {0}: {1}")]
    ParseFailure(&'static str, String),
    #[error("Part has invalid format (starts with ':' or contains '/')")]
    IllegalPartFormat,
    #[error("Builder Error - Invalid prefix: {0}")]
    InvalidPrefix(String),

    #[error("Builder Error - Unexpected part: {0}")]
    UnexpectedPart(String),

    #[error("Builder Error - Part has invalid format")]
    InvalidPartFormat,

    #[error("Root Error - Generating an Id failed: {0}")]
    IdGenerationFailure(String),

    #[error("Builder Error - Missing required part: {0}")]
    MissingPart(String),

    #[error("Ern has invalid format")]
    InvalidFormat,

    // Converted the Infallible implementation to ErnError
    #[error("Infallible error")]
    InfallibleError,
<<<<<<< HEAD
    #[error("Invalid UUID: {0}")]
    UuidError(String),
=======
    #[error("Infallible error")]
    EntityRootError(#[from] mti::prelude::MagicTypeIdError),
>>>>>>> 7ec5981e
}

impl From<Infallible> for ErnError {
    fn from(_: Infallible) -> Self {
        ErnError::InfallibleError
    }
}
<|MERGE_RESOLUTION|>--- conflicted
+++ resolved
@@ -28,13 +28,8 @@
     // Converted the Infallible implementation to ErnError
     #[error("Infallible error")]
     InfallibleError,
-<<<<<<< HEAD
-    #[error("Invalid UUID: {0}")]
-    UuidError(String),
-=======
     #[error("Infallible error")]
     EntityRootError(#[from] mti::prelude::MagicTypeIdError),
->>>>>>> 7ec5981e
 }
 
 impl From<Infallible> for ErnError {
